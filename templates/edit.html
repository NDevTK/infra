{%extends "issue_base.html"%}
{%block title1%}Edit Issue -{%endblock%}
{%block head%}{{form.media}}{%endblock%}
{%block issue_body%}
<form action="{%url codereview.views.edit issue.key.id%}"
      method="post" id="edit-form">
<input type="hidden" name="xsrf_token" value="{{xsrf_token}}">
<table>
{{form}}
<<<<<<< HEAD
{%if issue.local_base%}
<tr>
  <th><label>Base files:</label></hd>
  <td>Use <i>git cl</i> or <i>gcl</i> to upload base files.</td>
</tr>
{%endif%}
=======
>>>>>>> 6175ac07
<tr><td><input type="submit" value="Update Issue"></td></tr>
</table>
</form>

<a id="resizer" style="display:none;cursor:pointer">
<img src="{{media_url}}zippyplus.gif"></a>
<script language="JavaScript" type="text/javascript"><!--
M_addTextResizer_(document.getElementById("edit-form"));
--></script>

<p>
<ul>
<li>Owner: {{issue.owner|show_user}}
<li>Created: {{issue.created|date:"Y/m/d H:i:s"}}
<li>Last updated: {{issue.modified|date:"Y/m/d H:i:s"}}
</ul>
</p>

{%ifequal issue.owner user%}
<h2>Delete This Issue</h2>

<form action="{%url codereview.views.delete issue.key.id%}" method="post">
<input type="hidden" name="xsrf_token" value="{{xsrf_token}}">
<input type="submit" value="Delete Issue"> There is no undo!
</form>
{%endifequal%}

{%endblock%}<|MERGE_RESOLUTION|>--- conflicted
+++ resolved
@@ -7,15 +7,6 @@
 <input type="hidden" name="xsrf_token" value="{{xsrf_token}}">
 <table>
 {{form}}
-<<<<<<< HEAD
-{%if issue.local_base%}
-<tr>
-  <th><label>Base files:</label></hd>
-  <td>Use <i>git cl</i> or <i>gcl</i> to upload base files.</td>
-</tr>
-{%endif%}
-=======
->>>>>>> 6175ac07
 <tr><td><input type="submit" value="Update Issue"></td></tr>
 </table>
 </form>
