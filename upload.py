#!/usr/bin/env python
# coding: utf-8
#
# Copyright 2007 Google Inc.
#
# Licensed under the Apache License, Version 2.0 (the "License");
# you may not use this file except in compliance with the License.
# You may obtain a copy of the License at
#
#     http://www.apache.org/licenses/LICENSE-2.0
#
# Unless required by applicable law or agreed to in writing, software
# distributed under the License is distributed on an "AS IS" BASIS,
# WITHOUT WARRANTIES OR CONDITIONS OF ANY KIND, either express or implied.
# See the License for the specific language governing permissions and
# limitations under the License.

"""Tool for uploading diffs from a version control system to the codereview app.

Usage summary: upload.py [options] [-- diff_options] [path...]

Diff options are passed to the diff command of the underlying system.

Supported version control systems:
  Git
  Mercurial
  Subversion
  Perforce
  CVS

It is important for Git/Mercurial users to specify a tree/node/branch to diff
against by using the '--rev' option.
"""
# This code is derived from appcfg.py in the App Engine SDK (open source),
# and from ASPN recipe #146306.

import ConfigParser
import cookielib
import errno
import fnmatch
import getpass
import logging
import marshal
import mimetypes
import optparse
import os
import re
import socket
import subprocess
import sys
import urllib
import urllib2
import urlparse

# The md5 module was deprecated in Python 2.5.
try:
  from hashlib import md5
except ImportError:
  from md5 import md5

try:
  import readline
except ImportError:
  pass

try:
  import keyring
except ImportError:
  keyring = None

# The logging verbosity:
#  0: Errors only.
#  1: Status messages.
#  2: Info logs.
#  3: Debug logs.
verbosity = 1

# The account type used for authentication.
# This line could be changed by the review server (see handler for
# upload.py).
AUTH_ACCOUNT_TYPE = "GOOGLE"

# URL of the default review server. As for AUTH_ACCOUNT_TYPE, this line could be
# changed by the review server (see handler for upload.py).
DEFAULT_REVIEW_SERVER = "codereview.appspot.com"

# Max size of patch or base file.
MAX_UPLOAD_SIZE = 900 * 1024

# Constants for version control names.  Used by GuessVCSName.
VCS_GIT = "Git"
VCS_MERCURIAL = "Mercurial"
VCS_SUBVERSION = "Subversion"
VCS_PERFORCE = "Perforce"
VCS_CVS = "CVS"
VCS_UNKNOWN = "Unknown"

VCS_ABBREVIATIONS = {
  VCS_MERCURIAL.lower(): VCS_MERCURIAL,
  "hg": VCS_MERCURIAL,
  VCS_SUBVERSION.lower(): VCS_SUBVERSION,
  "svn": VCS_SUBVERSION,
  VCS_PERFORCE.lower(): VCS_PERFORCE,
  "p4": VCS_PERFORCE,
  VCS_GIT.lower(): VCS_GIT,
  VCS_CVS.lower(): VCS_CVS,
}

# The result of parsing Subversion's [auto-props] setting.
svn_auto_props_map = None

def GetEmail(prompt):
  """Prompts the user for their email address and returns it.

  The last used email address is saved to a file and offered up as a suggestion
  to the user. If the user presses enter without typing in anything the last
  used email address is used. If the user enters a new address, it is saved
  for next time we prompt.

  """
  last_email_file_name = os.path.expanduser("~/.last_codereview_email_address")
  last_email = ""
  if os.path.exists(last_email_file_name):
    try:
      last_email_file = open(last_email_file_name, "r")
      last_email = last_email_file.readline().strip("\n")
      last_email_file.close()
      prompt += " [%s]" % last_email
    except IOError, e:
      pass
  email = raw_input(prompt + ": ").strip()
  if email:
    try:
      last_email_file = open(last_email_file_name, "w")
      last_email_file.write(email)
      last_email_file.close()
    except IOError, e:
      pass
  else:
    email = last_email
  return email


def StatusUpdate(msg):
  """Print a status message to stdout.

  If 'verbosity' is greater than 0, print the message.

  Args:
    msg: The string to print.
  """
  if verbosity > 0:
    print msg


def ErrorExit(msg):
  """Print an error message to stderr and exit."""
  print >>sys.stderr, msg
  sys.exit(1)


class ClientLoginError(urllib2.HTTPError):
  """Raised to indicate there was an error authenticating with ClientLogin."""

  def __init__(self, url, code, msg, headers, args):
    urllib2.HTTPError.__init__(self, url, code, msg, headers, None)
    self.args = args
    self.reason = args["Error"]
    self.info = args.get("Info", None)


class AbstractRpcServer(object):
  """Provides a common interface for a simple RPC server."""

  def __init__(self, host, auth_function, host_override=None, extra_headers={},
               save_cookies=False, account_type=AUTH_ACCOUNT_TYPE):
    """Creates a new HttpRpcServer.

    Args:
      host: The host to send requests to.
      auth_function: A function that takes no arguments and returns an
        (email, password) tuple when called. Will be called if authentication
        is required.
      host_override: The host header to send to the server (defaults to host).
      extra_headers: A dict of extra headers to append to every request.
      save_cookies: If True, save the authentication cookies to local disk.
        If False, use an in-memory cookiejar instead.  Subclasses must
        implement this functionality.  Defaults to False.
      account_type: Account type used for authentication. Defaults to
        AUTH_ACCOUNT_TYPE.
    """
    self.host = host
    if (not self.host.startswith("http://") and
        not self.host.startswith("https://")):
      self.host = "http://" + self.host
    self.host_override = host_override
    self.auth_function = auth_function
    self.authenticated = False
    self.extra_headers = extra_headers
    self.save_cookies = save_cookies
    self.account_type = account_type
    self.opener = self._GetOpener()
    if self.host_override:
      logging.info("Server: %s; Host: %s", self.host, self.host_override)
    else:
      logging.info("Server: %s", self.host)

  def _GetOpener(self):
    """Returns an OpenerDirector for making HTTP requests.

    Returns:
      A urllib2.OpenerDirector object.
    """
    raise NotImplementedError()

  def _CreateRequest(self, url, data=None):
    """Creates a new urllib request."""
    logging.debug("Creating request for: '%s' with payload:\n%s", url, data)
    req = urllib2.Request(url, data=data, headers={"Accept": "text/plain"})
    if self.host_override:
      req.add_header("Host", self.host_override)
    for key, value in self.extra_headers.iteritems():
      req.add_header(key, value)
    return req

  def _GetAuthToken(self, email, password):
    """Uses ClientLogin to authenticate the user, returning an auth token.

    Args:
      email:    The user's email address
      password: The user's password

    Raises:
      ClientLoginError: If there was an error authenticating with ClientLogin.
      HTTPError: If there was some other form of HTTP error.

    Returns:
      The authentication token returned by ClientLogin.
    """
    account_type = self.account_type
    if self.host.endswith(".google.com"):
      # Needed for use inside Google.
      account_type = "HOSTED"
    req = self._CreateRequest(
        url="https://www.google.com/accounts/ClientLogin",
        data=urllib.urlencode({
            "Email": email,
            "Passwd": password,
            "service": "ah",
            "source": "rietveld-codereview-upload",
            "accountType": account_type,
        }),
    )
    try:
      response = self.opener.open(req)
      response_body = response.read()
      response_dict = dict(x.split("=")
                           for x in response_body.split("\n") if x)
      return response_dict["Auth"]
    except urllib2.HTTPError, e:
      if e.code == 403:
        body = e.read()
        response_dict = dict(x.split("=", 1) for x in body.split("\n") if x)
        raise ClientLoginError(req.get_full_url(), e.code, e.msg,
                               e.headers, response_dict)
      else:
        raise

  def _GetAuthCookie(self, auth_token):
    """Fetches authentication cookies for an authentication token.

    Args:
      auth_token: The authentication token returned by ClientLogin.

    Raises:
      HTTPError: If there was an error fetching the authentication cookies.
    """
    # This is a dummy value to allow us to identify when we're successful.
    continue_location = "http://localhost/"
    args = {"continue": continue_location, "auth": auth_token}
    req = self._CreateRequest("%s/_ah/login?%s" %
                              (self.host, urllib.urlencode(args)))
    try:
      response = self.opener.open(req)
    except urllib2.HTTPError, e:
      response = e
    if (response.code != 302 or
        response.info()["location"] != continue_location):
      raise urllib2.HTTPError(req.get_full_url(), response.code, response.msg,
                              response.headers, response.fp)
    self.authenticated = True

  def _Authenticate(self):
    """Authenticates the user.

    The authentication process works as follows:
     1) We get a username and password from the user
     2) We use ClientLogin to obtain an AUTH token for the user
        (see http://code.google.com/apis/accounts/AuthForInstalledApps.html).
     3) We pass the auth token to /_ah/login on the server to obtain an
        authentication cookie. If login was successful, it tries to redirect
        us to the URL we provided.

    If we attempt to access the upload API without first obtaining an
    authentication cookie, it returns a 401 response (or a 302) and
    directs us to authenticate ourselves with ClientLogin.
    """
    for i in range(3):
      credentials = self.auth_function()
      try:
        auth_token = self._GetAuthToken(credentials[0], credentials[1])
      except ClientLoginError, e:
        print >>sys.stderr, ''
        if e.reason == "BadAuthentication":
          if e.info == "InvalidSecondFactor":
            print >>sys.stderr, (
                "Use an application-specific password instead "
                "of your regular account password.\n"
                "See http://www.google.com/"
                "support/accounts/bin/answer.py?answer=185833")
          else:
            print >>sys.stderr, "Invalid username or password."
        elif e.reason == "CaptchaRequired":
          print >>sys.stderr, (
              "Please go to\n"
              "https://www.google.com/accounts/DisplayUnlockCaptcha\n"
              "and verify you are a human.  Then try again.\n"
              "If you are using a Google Apps account the URL is:\n"
              "https://www.google.com/a/yourdomain.com/UnlockCaptcha")
        elif e.reason == "NotVerified":
          print >>sys.stderr, "Account not verified."
        elif e.reason == "TermsNotAgreed":
          print >>sys.stderr, "User has not agreed to TOS."
        elif e.reason == "AccountDeleted":
          print >>sys.stderr, "The user account has been deleted."
        elif e.reason == "AccountDisabled":
          print >>sys.stderr, "The user account has been disabled."
          break
        elif e.reason == "ServiceDisabled":
          print >>sys.stderr, ("The user's access to the service has been "
                               "disabled.")
        elif e.reason == "ServiceUnavailable":
          print >>sys.stderr, "The service is not available; try again later."
        else:
          # Unknown error.
          raise
        print >>sys.stderr, ''
        continue
      self._GetAuthCookie(auth_token)
      return

  def Send(self, request_path, payload=None,
           content_type="application/octet-stream",
           timeout=None,
           extra_headers=None,
           **kwargs):
    """Sends an RPC and returns the response.

    Args:
      request_path: The path to send the request to, eg /api/appversion/create.
      payload: The body of the request, or None to send an empty request.
      content_type: The Content-Type header to use.
      timeout: timeout in seconds; default None i.e. no timeout.
        (Note: for large requests on OS X, the timeout doesn't work right.)
      extra_headers: Dict containing additional HTTP headers that should be
        included in the request (string header names mapped to their values),
        or None to not include any additional headers.
      kwargs: Any keyword arguments are converted into query string parameters.

    Returns:
      The response body, as a string.
    """
    # TODO: Don't require authentication.  Let the server say
    # whether it is necessary.
    if not self.authenticated:
      self._Authenticate()

    old_timeout = socket.getdefaulttimeout()
    socket.setdefaulttimeout(timeout)
    try:
      tries = 0
      while True:
        tries += 1
        args = dict(kwargs)
        url = "%s%s" % (self.host, request_path)
        if args:
          url += "?" + urllib.urlencode(args)
        req = self._CreateRequest(url=url, data=payload)
        req.add_header("Content-Type", content_type)
        if extra_headers:
          for header, value in extra_headers.items():
            req.add_header(header, value)
        try:
          f = self.opener.open(req)
          response = f.read()
          f.close()
          return response
        except urllib2.HTTPError, e:
          if tries > 3:
            raise
          elif e.code == 401 or e.code == 302:
            self._Authenticate()
          elif e.code == 301:
            # Handle permanent redirect manually.
            url = e.info()["location"]
            url_loc = urlparse.urlparse(url)
            self.host = '%s://%s' % (url_loc[0], url_loc[1])
          elif e.code >= 500:
            ErrorExit(e.read())
          else:
            raise
    finally:
      socket.setdefaulttimeout(old_timeout)


class HttpRpcServer(AbstractRpcServer):
  """Provides a simplified RPC-style interface for HTTP requests."""

  def _Authenticate(self):
    """Save the cookie jar after authentication."""
    super(HttpRpcServer, self)._Authenticate()
    if self.save_cookies:
      StatusUpdate("Saving authentication cookies to %s" % self.cookie_file)
      self.cookie_jar.save()

  def _GetOpener(self):
    """Returns an OpenerDirector that supports cookies and ignores redirects.

    Returns:
      A urllib2.OpenerDirector object.
    """
    opener = urllib2.OpenerDirector()
    opener.add_handler(urllib2.ProxyHandler())
    opener.add_handler(urllib2.UnknownHandler())
    opener.add_handler(urllib2.HTTPHandler())
    opener.add_handler(urllib2.HTTPDefaultErrorHandler())
    opener.add_handler(urllib2.HTTPSHandler())
    opener.add_handler(urllib2.HTTPErrorProcessor())
    if self.save_cookies:
      self.cookie_file = os.path.expanduser("~/.codereview_upload_cookies")
      self.cookie_jar = cookielib.MozillaCookieJar(self.cookie_file)
      if os.path.exists(self.cookie_file):
        try:
          self.cookie_jar.load()
          self.authenticated = True
          StatusUpdate("Loaded authentication cookies from %s" %
                       self.cookie_file)
        except (cookielib.LoadError, IOError):
          # Failed to load cookies - just ignore them.
          pass
      else:
        # Create an empty cookie file with mode 600
        fd = os.open(self.cookie_file, os.O_CREAT, 0600)
        os.close(fd)
      # Always chmod the cookie file
      os.chmod(self.cookie_file, 0600)
    else:
      # Don't save cookies across runs of update.py.
      self.cookie_jar = cookielib.CookieJar()
    opener.add_handler(urllib2.HTTPCookieProcessor(self.cookie_jar))
    return opener


class CondensedHelpFormatter(optparse.IndentedHelpFormatter):
   """Frees more horizontal space by removing indentation from group
      options and collapsing arguments between short and long, e.g.
      '-o ARG, --opt=ARG' to -o --opt ARG"""

   def format_heading(self, heading):
     return "%s:\n" % heading

   def format_option(self, option):
     self.dedent()
     res = optparse.HelpFormatter.format_option(self, option)
     self.indent()
     return res

   def format_option_strings(self, option):
     self.set_long_opt_delimiter(" ")
     optstr = optparse.HelpFormatter.format_option_strings(self, option)
     optlist = optstr.split(", ")
     if len(optlist) > 1:
       if option.takes_value():
         # strip METAVAR from all but the last option
         optlist = [x.split()[0] for x in optlist[:-1]] + optlist[-1:]
       optstr = " ".join(optlist)
     return optstr


parser = optparse.OptionParser(
    usage="%prog [options] [-- diff_options] [path...]",
    add_help_option=False,
    formatter=CondensedHelpFormatter()
)
parser.add_option("-h", "--help", action="store_true",
                  help="Show this help message and exit.")
parser.add_option("-y", "--assume_yes", action="store_true",
                  dest="assume_yes", default=False,
                  help="Assume that the answer to yes/no questions is 'yes'.")
# Logging
group = parser.add_option_group("Logging options")
group.add_option("-q", "--quiet", action="store_const", const=0,
                 dest="verbose", help="Print errors only.")
group.add_option("-v", "--verbose", action="store_const", const=2,
                 dest="verbose", default=1,
                 help="Print info level logs.")
group.add_option("--noisy", action="store_const", const=3,
                 dest="verbose", help="Print all logs.")
group.add_option("--print_diffs", dest="print_diffs", action="store_true",
                 help="Print full diffs.")
# Review server
group = parser.add_option_group("Review server options")
group.add_option("-s", "--server", action="store", dest="server",
                 default=DEFAULT_REVIEW_SERVER,
                 metavar="SERVER",
                 help=("The server to upload to. The format is host[:port]. "
                       "Defaults to '%default'."))
group.add_option("-e", "--email", action="store", dest="email",
                 metavar="EMAIL", default=None,
                 help="The username to use. Will prompt if omitted.")
group.add_option("-H", "--host", action="store", dest="host",
                 metavar="HOST", default=None,
                 help="Overrides the Host header sent with all RPCs.")
group.add_option("--no_cookies", action="store_false",
                 dest="save_cookies", default=True,
                 help="Do not save authentication cookies to local disk.")
group.add_option("--account_type", action="store", dest="account_type",
                 metavar="TYPE", default=AUTH_ACCOUNT_TYPE,
                 choices=["GOOGLE", "HOSTED"],
                 help=("Override the default account type "
                       "(defaults to '%default', "
                       "valid choices are 'GOOGLE' and 'HOSTED')."))
# Issue
group = parser.add_option_group("Issue options")
group.add_option("-t", "--title", action="store", dest="title",
                 help="New issue subject or new patch set title")
group.add_option("-m", "--message", action="store", dest="message",
                 default=None,
                 help="New issue description or new patch set message")
group.add_option("-F", "--file", action="store", dest="file",
                 default=None, help="Read the message above from file.")
group.add_option("-r", "--reviewers", action="store", dest="reviewers",
                 metavar="REVIEWERS", default=None,
                 help="Add reviewers (comma separated email addresses).")
group.add_option("--cc", action="store", dest="cc",
                 metavar="CC", default=None,
                 help="Add CC (comma separated email addresses).")
group.add_option("--private", action="store_true", dest="private",
                 default=False,
                 help="Make the issue restricted to reviewers and those CCed")
# Upload options
group = parser.add_option_group("Patch options")
group.add_option("-i", "--issue", type="int", action="store",
                 metavar="ISSUE", default=None,
                 help="Issue number to which to add. Defaults to new issue.")
group.add_option("--base_url", action="store", dest="base_url", default=None,
                 help="Base URL path for files (listed as \"Base URL\" when "
                 "viewing issue).  If omitted, will be guessed automatically "
                 "for SVN repos and left blank for others.")
group.add_option("--download_base", action="store_true",
                 dest="download_base", default=False,
                 help="Base files will be downloaded by the server "
                 "(side-by-side diffs may not work on files with CRs).")
group.add_option("--rev", action="store", dest="revision",
                 metavar="REV", default=None,
                 help="Base revision/branch/tree to diff against. Use "
                      "rev1:rev2 range to review already committed changeset.")
group.add_option("--send_mail", action="store_true",
                 dest="send_mail", default=False,
                 help="Send notification email to reviewers.")
group.add_option("-p", "--send_patch", action="store_true",
                 dest="send_patch", default=False,
                 help="Same as --send_mail, but include diff as an "
                      "attachment, and prepend email subject with 'PATCH:'.")
group.add_option("--vcs", action="store", dest="vcs",
                 metavar="VCS", default=None,
                 help=("Version control system (optional, usually upload.py "
                       "already guesses the right VCS)."))
group.add_option("--emulate_svn_auto_props", action="store_true",
                 dest="emulate_svn_auto_props", default=False,
                 help=("Emulate Subversion's auto properties feature."))
# Perforce-specific
group = parser.add_option_group("Perforce-specific options "
                                "(overrides P4 environment variables)")
group.add_option("--p4_port", action="store", dest="p4_port",
                 metavar="P4_PORT", default=None,
                 help=("Perforce server and port (optional)"))
group.add_option("--p4_changelist", action="store", dest="p4_changelist",
                 metavar="P4_CHANGELIST", default=None,
                 help=("Perforce changelist id"))
group.add_option("--p4_client", action="store", dest="p4_client",
                 metavar="P4_CLIENT", default=None,
                 help=("Perforce client/workspace"))
group.add_option("--p4_user", action="store", dest="p4_user",
                 metavar="P4_USER", default=None,
                 help=("Perforce user"))

def GetRpcServer(server, email=None, host_override=None, save_cookies=True,
                 account_type=AUTH_ACCOUNT_TYPE):
  """Returns an instance of an AbstractRpcServer.

  Args:
    server: String containing the review server URL.
    email: String containing user's email address.
    host_override: If not None, string containing an alternate hostname to use
      in the host header.
    save_cookies: Whether authentication cookies should be saved to disk.
    account_type: Account type for authentication, either 'GOOGLE'
      or 'HOSTED'. Defaults to AUTH_ACCOUNT_TYPE.

  Returns:
    A new AbstractRpcServer, on which RPC calls can be made.
  """

  rpc_server_class = HttpRpcServer

  # If this is the dev_appserver, use fake authentication.
  host = (host_override or server).lower()
  if re.match(r'(http://)?localhost([:/]|$)', host):
    if email is None:
      email = "test@example.com"
      logging.info("Using debug user %s.  Override with --email" % email)
    server = rpc_server_class(
        server,
        lambda: (email, "password"),
        host_override=host_override,
        extra_headers={"Cookie":
                       'dev_appserver_login="%s:False"' % email},
        save_cookies=save_cookies,
        account_type=account_type)
    # Don't try to talk to ClientLogin.
    server.authenticated = True
    return server

  def GetUserCredentials():
    """Prompts the user for a username and password."""
    # Create a local alias to the email variable to avoid Python's crazy
    # scoping rules.
    global keyring
    local_email = email
    if local_email is None:
      local_email = GetEmail("Email (login for uploading to %s)" % server)
    password = None
    if keyring:
      try:
        password = keyring.get_password(host, local_email)
      except:
        # Sadly, we have to trap all errors here as
        # gnomekeyring.IOError inherits from object. :/
        print "Failed to get password from keyring"
        keyring = None
    if password is not None:
      print "Using password from system keyring."
    else:
      password = getpass.getpass("Password for %s: " % local_email)
      if keyring:
        answer = raw_input("Store password in system keyring?(y/N) ").strip()
        if answer == "y":
          keyring.set_password(host, local_email, password)
    return (local_email, password)

  return rpc_server_class(server,
                          GetUserCredentials,
                          host_override=host_override,
                          save_cookies=save_cookies)


def EncodeMultipartFormData(fields, files):
  """Encode form fields for multipart/form-data.

  Args:
    fields: A sequence of (name, value) elements for regular form fields.
    files: A sequence of (name, filename, value) elements for data to be
           uploaded as files.
  Returns:
    (content_type, body) ready for httplib.HTTP instance.

  Source:
    http://aspn.activestate.com/ASPN/Cookbook/Python/Recipe/146306
  """
  BOUNDARY = '-M-A-G-I-C---B-O-U-N-D-A-R-Y-'
  CRLF = '\r\n'
  lines = []
  for (key, value) in fields:
    lines.append('--' + BOUNDARY)
    lines.append('Content-Disposition: form-data; name="%s"' % key)
    lines.append('')
    if isinstance(value, unicode):
      value = value.encode('utf-8')
    lines.append(value)
  for (key, filename, value) in files:
    lines.append('--' + BOUNDARY)
    lines.append('Content-Disposition: form-data; name="%s"; filename="%s"' %
             (key, filename))
    lines.append('Content-Type: %s' % GetContentType(filename))
    lines.append('')
    if isinstance(value, unicode):
      value = value.encode('utf-8')
    lines.append(value)
  lines.append('--' + BOUNDARY + '--')
  lines.append('')
  body = CRLF.join(lines)
  content_type = 'multipart/form-data; boundary=%s' % BOUNDARY
  return content_type, body


def GetContentType(filename):
  """Helper to guess the content-type from the filename."""
  return mimetypes.guess_type(filename)[0] or 'application/octet-stream'


# Use a shell for subcommands on Windows to get a PATH search.
use_shell = sys.platform.startswith("win")

def RunShellWithReturnCodeAndStderr(command, print_output=False,
                           universal_newlines=True,
                           env=os.environ):
  """Executes a command and returns the output from stdout, stderr and the return code.

  Args:
    command: Command to execute.
    print_output: If True, the output is printed to stdout.
                  If False, both stdout and stderr are ignored.
    universal_newlines: Use universal_newlines flag (default: True).

  Returns:
    Tuple (stdout, stderr, return code)
  """
  logging.info("Running %s", command)
  env = env.copy()
  env['LC_MESSAGES'] = 'C'
  p = subprocess.Popen(command, stdout=subprocess.PIPE, stderr=subprocess.PIPE,
                       shell=use_shell, universal_newlines=universal_newlines,
                       env=env)
  if print_output:
    output_array = []
    while True:
      line = p.stdout.readline()
      if not line:
        break
      print line.strip("\n")
      output_array.append(line)
    output = "".join(output_array)
  else:
    output = p.stdout.read()
  p.wait()
  errout = p.stderr.read()
  if print_output and errout:
    print >>sys.stderr, errout
  p.stdout.close()
  p.stderr.close()
  return output, errout, p.returncode

def RunShellWithReturnCode(command, print_output=False,
                           universal_newlines=True,
                           env=os.environ):
  """Executes a command and returns the output from stdout and the return code."""
  out, err, retcode = RunShellWithReturnCodeAndStderr(command, print_output,
                           universal_newlines, env)
  return out, retcode

def RunShell(command, silent_ok=False, universal_newlines=True,
             print_output=False, env=os.environ):
  data, retcode = RunShellWithReturnCode(command, print_output,
                                         universal_newlines, env)
  if retcode:
    ErrorExit("Got error status from %s:\n%s" % (command, data))
  if not silent_ok and not data:
    ErrorExit("No output from %s" % command)
  return data


class VersionControlSystem(object):
  """Abstract base class providing an interface to the VCS."""

  def __init__(self, options):
    """Constructor.

    Args:
      options: Command line options.
    """
    self.options = options

  def GetGUID(self):
    """Return string to distinguish the repository from others, for example to
    query all opened review issues for it"""
    raise NotImplementedError(
        "abstract method -- subclass %s must override" % self.__class__)

  def PostProcessDiff(self, diff):
    """Return the diff with any special post processing this VCS needs, e.g.
    to include an svn-style "Index:"."""
    return diff

  def GenerateDiff(self, args):
    """Return the current diff as a string.

    Args:
      args: Extra arguments to pass to the diff command.
    """
    raise NotImplementedError(
        "abstract method -- subclass %s must override" % self.__class__)

  def GetUnknownFiles(self):
    """Return a list of files unknown to the VCS."""
    raise NotImplementedError(
        "abstract method -- subclass %s must override" % self.__class__)

  def CheckForUnknownFiles(self):
    """Show an "are you sure?" prompt if there are unknown files."""
    unknown_files = self.GetUnknownFiles()
    if unknown_files:
      print "The following files are not added to version control:"
      for line in unknown_files:
        print line
      prompt = "Are you sure to continue?(y/N) "
      answer = raw_input(prompt).strip()
      if answer != "y":
        ErrorExit("User aborted")

  def GetBaseFile(self, filename):
    """Get the content of the upstream version of a file.

    Returns:
      A tuple (base_content, new_content, is_binary, status)
        base_content: The contents of the base file.
        new_content: For text files, this is empty.  For binary files, this is
          the contents of the new file, since the diff output won't contain
          information to reconstruct the current file.
        is_binary: True iff the file is binary.
        status: The status of the file.
    """

    raise NotImplementedError(
        "abstract method -- subclass %s must override" % self.__class__)


  def GetBaseFiles(self, diff):
    """Helper that calls GetBase file for each file in the patch.

    Returns:
      A dictionary that maps from filename to GetBaseFile's tuple.  Filenames
      are retrieved based on lines that start with "Index:" or
      "Property changes on:".
    """
    files = {}
    for line in diff.splitlines(True):
      if line.startswith('Index:') or line.startswith('Property changes on:'):
        unused, filename = line.split(':', 1)
        # On Windows if a file has property changes its filename uses '\'
        # instead of '/'.
        filename = filename.strip().replace('\\', '/')
        files[filename] = self.GetBaseFile(filename)
    return files


  def UploadBaseFiles(self, issue, rpc_server, patch_list, patchset, options,
                      files):
    """Uploads the base files (and if necessary, the current ones as well)."""

    def UploadFile(filename, file_id, content, is_binary, status, is_base):
      """Uploads a file to the server."""
      file_too_large = False
      if is_base:
        type = "base"
      else:
        type = "current"
      if len(content) > MAX_UPLOAD_SIZE:
        print ("Not uploading the %s file for %s because it's too large." %
               (type, filename))
        file_too_large = True
        content = ""
      checksum = md5(content).hexdigest()
      if options.verbose > 0 and not file_too_large:
        print "Uploading %s file for %s" % (type, filename)
      url = "/%d/upload_content/%d/%d" % (int(issue), int(patchset), file_id)
      form_fields = [("filename", filename),
                     ("status", status),
                     ("checksum", checksum),
                     ("is_binary", str(is_binary)),
                     ("is_current", str(not is_base)),
                    ]
      if file_too_large:
        form_fields.append(("file_too_large", "1"))
      if options.email:
        form_fields.append(("user", options.email))
      ctype, body = EncodeMultipartFormData(form_fields,
                                            [("data", filename, content)])
      response_body = rpc_server.Send(url, body,
                                      content_type=ctype)
      if not response_body.startswith("OK"):
        StatusUpdate("  --> %s" % response_body)
        sys.exit(1)

    patches = dict()
    [patches.setdefault(v, k) for k, v in patch_list]
    for filename in patches.keys():
      base_content, new_content, is_binary, status = files[filename]
      file_id_str = patches.get(filename)
      if file_id_str.find("nobase") != -1:
        base_content = None
        file_id_str = file_id_str[file_id_str.rfind("_") + 1:]
      file_id = int(file_id_str)
      if base_content != None:
        UploadFile(filename, file_id, base_content, is_binary, status, True)
      if new_content != None:
        UploadFile(filename, file_id, new_content, is_binary, status, False)

  def IsImage(self, filename):
    """Returns true if the filename has an image extension."""
    mimetype =  mimetypes.guess_type(filename)[0]
    if not mimetype:
      return False
    return mimetype.startswith("image/")

  def IsBinaryData(self, data):
    """Returns true if data contains a null byte."""
    # Derived from how Mercurial's heuristic, see
    # http://selenic.com/hg/file/848a6658069e/mercurial/util.py#l229
    return bool(data and "\0" in data)


class SubversionVCS(VersionControlSystem):
  """Implementation of the VersionControlSystem interface for Subversion."""

  def __init__(self, options):
    super(SubversionVCS, self).__init__(options)
    if self.options.revision:
      match = re.match(r"(\d+)(:(\d+))?", self.options.revision)
      if not match:
        ErrorExit("Invalid Subversion revision %s." % self.options.revision)
      self.rev_start = match.group(1)
      self.rev_end = match.group(3)
    else:
      self.rev_start = self.rev_end = None
    # Cache output from "svn list -r REVNO dirname".
    # Keys: dirname, Values: 2-tuple (ouput for start rev and end rev).
    self.svnls_cache = {}
    # Base URL is required to fetch files deleted in an older revision.
    # Result is cached to not guess it over and over again in GetBaseFile().
    required = self.options.download_base or self.options.revision is not None
    self.svn_base = self._GuessBase(required)

  def GetGUID(self):
    return self._GetInfo("Repository UUID")

  def GuessBase(self, required):
    """Wrapper for _GuessBase."""
    return self.svn_base

  def _GuessBase(self, required):
    """Returns base URL for current diff.

    Args:
      required: If true, exits if the url can't be guessed, otherwise None is
        returned.
    """
    url = self._GetInfo("URL")
    if url:
        scheme, netloc, path, params, query, fragment = urlparse.urlparse(url)
        guess = ""
        # TODO(anatoli) - repository specific hacks should be handled by server
        if netloc == "svn.python.org" and scheme == "svn+ssh":
          path = "projects" + path
          scheme = "http"
          guess = "Python "
        elif netloc.endswith(".googlecode.com"):
          scheme = "http"
          guess = "Google Code "
        path = path + "/"
        base = urlparse.urlunparse((scheme, netloc, path, params,
                                    query, fragment))
        logging.info("Guessed %sbase = %s", guess, base)
        return base
    if required:
      ErrorExit("Can't find URL in output from svn info")
    return None

  def _GetInfo(self, key):
    """Parses 'svn info' for current dir. Returns value for key or None"""
    for line in RunShell(["svn", "info"]).splitlines():
      if line.startswith(key + ": "):
        return line.split(":", 1)[1].strip()

  def _EscapeFilename(self, filename):
    """Escapes filename for SVN commands."""
    if "@" in filename and not filename.endswith("@"):
      filename = "%s@" % filename
    return filename

  def GenerateDiff(self, args):
    cmd = ["svn", "diff"]
    if self.options.revision:
      cmd += ["-r", self.options.revision]
    cmd.extend(args)
    data = RunShell(cmd)
    count = 0
    for line in data.splitlines():
      if line.startswith("Index:") or line.startswith("Property changes on:"):
        count += 1
        logging.info(line)
    if not count:
      ErrorExit("No valid patches found in output from svn diff")
    return data

  def _CollapseKeywords(self, content, keyword_str):
    """Collapses SVN keywords."""
    # svn cat translates keywords but svn diff doesn't. As a result of this
    # behavior patching.PatchChunks() fails with a chunk mismatch error.
    # This part was originally written by the Review Board development team
    # who had the same problem (http://reviews.review-board.org/r/276/).
    # Mapping of keywords to known aliases
    svn_keywords = {
      # Standard keywords
      'Date':                ['Date', 'LastChangedDate'],
      'Revision':            ['Revision', 'LastChangedRevision', 'Rev'],
      'Author':              ['Author', 'LastChangedBy'],
      'HeadURL':             ['HeadURL', 'URL'],
      'Id':                  ['Id'],

      # Aliases
      'LastChangedDate':     ['LastChangedDate', 'Date'],
      'LastChangedRevision': ['LastChangedRevision', 'Rev', 'Revision'],
      'LastChangedBy':       ['LastChangedBy', 'Author'],
      'URL':                 ['URL', 'HeadURL'],
    }

    def repl(m):
       if m.group(2):
         return "$%s::%s$" % (m.group(1), " " * len(m.group(3)))
       return "$%s$" % m.group(1)
    keywords = [keyword
                for name in keyword_str.split(" ")
                for keyword in svn_keywords.get(name, [])]
    return re.sub(r"\$(%s):(:?)([^\$]+)\$" % '|'.join(keywords), repl, content)

  def GetUnknownFiles(self):
    status = RunShell(["svn", "status", "--ignore-externals"], silent_ok=True)
    unknown_files = []
    for line in status.split("\n"):
      if line and line[0] == "?":
        unknown_files.append(line)
    return unknown_files

  def ReadFile(self, filename):
    """Returns the contents of a file."""
    file = open(filename, 'rb')
    result = ""
    try:
      result = file.read()
    finally:
      file.close()
    return result

  def GetStatus(self, filename):
    """Returns the status of a file."""
    if not self.options.revision:
      status = RunShell(["svn", "status", "--ignore-externals",
                         self._EscapeFilename(filename)])
      if not status:
        ErrorExit("svn status returned no output for %s" % filename)
      status_lines = status.splitlines()
      # If file is in a cl, the output will begin with
      # "\n--- Changelist 'cl_name':\n".  See
      # http://svn.collab.net/repos/svn/trunk/notes/changelist-design.txt
      if (len(status_lines) == 3 and
          not status_lines[0] and
          status_lines[1].startswith("--- Changelist")):
        status = status_lines[2]
      else:
        status = status_lines[0]
    # If we have a revision to diff against we need to run "svn list"
    # for the old and the new revision and compare the results to get
    # the correct status for a file.
    else:
      dirname, relfilename = os.path.split(filename)
      if dirname not in self.svnls_cache:
        cmd = ["svn", "list", "-r", self.rev_start,
               self._EscapeFilename(dirname) or "."]
        out, err, returncode = RunShellWithReturnCodeAndStderr(cmd)
        if returncode:
          # Directory might not yet exist at start revison
          # svn: Unable to find repository location for 'abc' in revision nnn
          if re.match('^svn: Unable to find repository location for .+ in revision \d+', err):
            old_files = ()
          else:
            ErrorExit("Failed to get status for %s:\n%s" % (filename, err))
        else:
          old_files = out.splitlines()
        args = ["svn", "list"]
        if self.rev_end:
          args += ["-r", self.rev_end]
        cmd = args + [self._EscapeFilename(dirname) or "."]
        out, returncode = RunShellWithReturnCode(cmd)
        if returncode:
          ErrorExit("Failed to run command %s" % cmd)
        self.svnls_cache[dirname] = (old_files, out.splitlines())
      old_files, new_files = self.svnls_cache[dirname]
      if relfilename in old_files and relfilename not in new_files:
        status = "D   "
      elif relfilename in old_files and relfilename in new_files:
        status = "M   "
      else:
        status = "A   "
    return status

  def GetBaseFile(self, filename):
    status = self.GetStatus(filename)
    base_content = None
    new_content = None

    # If a file is copied its status will be "A  +", which signifies
    # "addition-with-history".  See "svn st" for more information.  We need to
    # upload the original file or else diff parsing will fail if the file was
    # edited.
    if status[0] == "A" and status[3] != "+":
      # We'll need to upload the new content if we're adding a binary file
      # since diff's output won't contain it.
      mimetype = RunShell(["svn", "propget", "svn:mime-type",
                           self._EscapeFilename(filename)], silent_ok=True)
      base_content = ""
      is_binary = bool(mimetype) and not mimetype.startswith("text/")
      if is_binary and self.IsImage(filename):
        new_content = self.ReadFile(filename)
    elif (status[0] in ("M", "D", "R") or
          (status[0] == "A" and status[3] == "+") or  # Copied file.
          (status[0] == " " and status[1] == "M")):  # Property change.
      args = []
      if self.options.revision:
        # filename must not be escaped. We already add an ampersand here.
        url = "%s/%s@%s" % (self.svn_base, filename, self.rev_start)
      else:
        # Don't change filename, it's needed later.
        url = filename
        args += ["-r", "BASE"]
      cmd = ["svn"] + args + ["propget", "svn:mime-type", url]
      mimetype, returncode = RunShellWithReturnCode(cmd)
      if returncode:
        # File does not exist in the requested revision.
        # Reset mimetype, it contains an error message.
        mimetype = ""
      else:
        mimetype = mimetype.strip()
      get_base = False
      # this test for binary is exactly the test prescribed by the
      # official SVN docs at
      # http://subversion.apache.org/faq.html#binary-files
      is_binary = (bool(mimetype) and
        not mimetype.startswith("text/") and
        mimetype not in ("image/x-xbitmap", "image/x-xpixmap"))
      if status[0] == " ":
        # Empty base content just to force an upload.
        base_content = ""
      elif is_binary:
        if self.IsImage(filename):
          get_base = True
          if status[0] == "M":
            if not self.rev_end:
              new_content = self.ReadFile(filename)
            else:
              url = "%s/%s@%s" % (self.svn_base, filename, self.rev_end)
              new_content = RunShell(["svn", "cat", url],
                                     universal_newlines=True, silent_ok=True)
        else:
          base_content = ""
      else:
        get_base = True

      if get_base:
        if is_binary:
          universal_newlines = False
        else:
          universal_newlines = True
        if self.rev_start:
          # "svn cat -r REV delete_file.txt" doesn't work. cat requires
          # the full URL with "@REV" appended instead of using "-r" option.
          url = "%s/%s@%s" % (self.svn_base, filename, self.rev_start)
          base_content = RunShell(["svn", "cat", url],
                                  universal_newlines=universal_newlines,
                                  silent_ok=True)
        else:
          base_content, ret_code = RunShellWithReturnCode(
            ["svn", "cat", self._EscapeFilename(filename)],
            universal_newlines=universal_newlines)
          if ret_code and status[0] == "R":
            # It's a replaced file without local history (see issue208).
            # The base file needs to be fetched from the server.
            url = "%s/%s" % (self.svn_base, filename)
            base_content = RunShell(["svn", "cat", url],
                                    universal_newlines=universal_newlines,
                                    silent_ok=True)
          elif ret_code:
            ErrorExit("Got error status from 'svn cat %s'" % filename)
        if not is_binary:
          args = []
          if self.rev_start:
            url = "%s/%s@%s" % (self.svn_base, filename, self.rev_start)
          else:
            url = filename
            args += ["-r", "BASE"]
          cmd = ["svn"] + args + ["propget", "svn:keywords", url]
          keywords, returncode = RunShellWithReturnCode(cmd)
          if keywords and not returncode:
            base_content = self._CollapseKeywords(base_content, keywords)
    else:
      StatusUpdate("svn status returned unexpected output: %s" % status)
      sys.exit(1)
    return base_content, new_content, is_binary, status[0:5]


class GitVCS(VersionControlSystem):
  """Implementation of the VersionControlSystem interface for Git."""

  def __init__(self, options):
    super(GitVCS, self).__init__(options)
    # Map of filename -> (hash before, hash after) of base file.
    # Hashes for "no such file" are represented as None.
    self.hashes = {}
    # Map of new filename -> old filename for renames.
    self.renames = {}

  def GetGUID(self):
    revlist = RunShell("git rev-list --parents HEAD".split()).splitlines()
    # M-A: Return the 1st root hash, there could be multiple when a
    # subtree is merged. In that case, more analysis would need to
    # be done to figure out which HEAD is the 'most representative'.
    for r in revlist:
      if ' ' not in r:
        return r

  def PostProcessDiff(self, gitdiff):
    """Converts the diff output to include an svn-style "Index:" line as well
    as record the hashes of the files, so we can upload them along with our
    diff."""
    # Special used by git to indicate "no such content".
    NULL_HASH = "0"*40

    def IsFileNew(filename):
      return filename in self.hashes and self.hashes[filename][0] is None

    def AddSubversionPropertyChange(filename):
      """Add svn's property change information into the patch if given file is
      new file.

      We use Subversion's auto-props setting to retrieve its property.
      See http://svnbook.red-bean.com/en/1.1/ch07.html#svn-ch-7-sect-1.3.2 for
      Subversion's [auto-props] setting.
      """
      if self.options.emulate_svn_auto_props and IsFileNew(filename):
        svnprops = GetSubversionPropertyChanges(filename)
        if svnprops:
          svndiff.append("\n" + svnprops + "\n")

    svndiff = []
    filecount = 0
    filename = None
    for line in gitdiff.splitlines():
      match = re.match(r"diff --git a/(.*) b/(.*)$", line)
      if match:
        # Add auto property here for previously seen file.
        if filename is not None:
          AddSubversionPropertyChange(filename)
        filecount += 1
        # Intentionally use the "after" filename so we can show renames.
        filename = match.group(2)
        svndiff.append("Index: %s\n" % filename)
        if match.group(1) != match.group(2):
          self.renames[match.group(2)] = match.group(1)
      else:
        # The "index" line in a git diff looks like this (long hashes elided):
        #   index 82c0d44..b2cee3f 100755
        # We want to save the left hash, as that identifies the base file.
        match = re.match(r"index (\w+)\.\.(\w+)", line)
        if match:
          before, after = (match.group(1), match.group(2))
          if before == NULL_HASH:
            before = None
          if after == NULL_HASH:
            after = None
          self.hashes[filename] = (before, after)
      svndiff.append(line + "\n")
    if not filecount:
      ErrorExit("No valid patches found in output from git diff")
    # Add auto property for the last seen file.
    assert filename is not None
    AddSubversionPropertyChange(filename)
    return "".join(svndiff)

  def GenerateDiff(self, extra_args):
    extra_args = extra_args[:]
    if self.options.revision:
      if ":" in self.options.revision:
        extra_args = self.options.revision.split(":", 1) + extra_args
      else:
        extra_args = [self.options.revision] + extra_args

    # --no-ext-diff is broken in some versions of Git, so try to work around
    # this by overriding the environment (but there is still a problem if the
    # git config key "diff.external" is used).
    env = os.environ.copy()
    if 'GIT_EXTERNAL_DIFF' in env: del env['GIT_EXTERNAL_DIFF']
<<<<<<< HEAD
    # -M/-C will not print the diff for the deleted file when a file is renamed.
    # This is confusing because the original file will not be shown on the
    # review when a file is renamed. So first get the diff of all deleted files,
    # then the diff of everything except deleted files with rename and copy
    # support enabled.
    cmd = [
        "git", "diff", "--no-ext-diff", "--full-index", "--ignore-submodules"
    ]
    diff = RunShell(cmd + ["--diff-filter=D"] + extra_args, env=env,
        silent_ok=True)
    diff += RunShell(cmd + ["-C", "--diff-filter=ACMRT"] + extra_args, env=env,
        silent_ok=True)
    if not diff:
      ErrorExit("No output from %s" % (cmd + extra_args))
    return diff
=======
    return RunShell(
        [ "git", "diff", "--no-color", "--no-ext-diff", "--full-index",
          "--ignore-submodules", "-M"] + extra_args,
        env=env)
>>>>>>> 6eae1ad8

  def GetUnknownFiles(self):
    status = RunShell(["git", "ls-files", "--exclude-standard", "--others"],
                      silent_ok=True)
    return status.splitlines()

  def GetFileContent(self, file_hash, is_binary):
    """Returns the content of a file identified by its git hash."""
    data, retcode = RunShellWithReturnCode(["git", "show", file_hash],
                                            universal_newlines=not is_binary)
    if retcode:
      ErrorExit("Got error status from 'git show %s'" % file_hash)
    return data

  def GetBaseFile(self, filename):
    hash_before, hash_after = self.hashes.get(filename, (None,None))
    base_content = None
    new_content = None
    status = None

    if filename in self.renames:
      status = "A +"  # Match svn attribute name for renames.
      if filename not in self.hashes:
        # If a rename doesn't change the content, we never get a hash.
        base_content = RunShell(
            ["git", "show", "HEAD:" + filename], silent_ok=True)
    elif not hash_before:
      status = "A"
      base_content = ""
    elif not hash_after:
      status = "D"
    else:
      status = "M"

    is_binary = self.IsBinaryData(base_content)
    is_image = self.IsImage(filename)

    # Grab the before/after content if we need it.
    # We should include file contents if it's text or it's an image.
    if not is_binary or is_image:
      # Grab the base content if we don't have it already.
      if base_content is None and hash_before:
        base_content = self.GetFileContent(hash_before, is_binary)
      # Only include the "after" file if it's an image; otherwise it
      # it is reconstructed from the diff.
      if is_image and hash_after:
        new_content = self.GetFileContent(hash_after, is_binary)

    return (base_content, new_content, is_binary, status)


class CVSVCS(VersionControlSystem):
  """Implementation of the VersionControlSystem interface for CVS."""

  def __init__(self, options):
    super(CVSVCS, self).__init__(options)

  def GetGUID(self):
    """For now we don't know how to get repository ID for CVS"""
    return

  def GetOriginalContent_(self, filename):
    RunShell(["cvs", "up", filename], silent_ok=True)
    # TODO need detect file content encoding
    content = open(filename).read()
    return content.replace("\r\n", "\n")

  def GetBaseFile(self, filename):
    base_content = None
    new_content = None
    status = "A"

    output, retcode = RunShellWithReturnCode(["cvs", "status", filename])
    if retcode:
      ErrorExit("Got error status from 'cvs status %s'" % filename)

    if output.find("Status: Locally Modified") != -1:
      status = "M"
      temp_filename = "%s.tmp123" % filename
      os.rename(filename, temp_filename)
      base_content = self.GetOriginalContent_(filename)
      os.rename(temp_filename, filename)
    elif output.find("Status: Locally Added"):
      status = "A"
      base_content = ""
    elif output.find("Status: Needs Checkout"):
      status = "D"
      base_content = self.GetOriginalContent_(filename)

    return (base_content, new_content, self.IsBinaryData(base_content), status)

  def GenerateDiff(self, extra_args):
    cmd = ["cvs", "diff", "-u", "-N"]
    if self.options.revision:
      cmd += ["-r", self.options.revision]

    cmd.extend(extra_args)
    data, retcode = RunShellWithReturnCode(cmd)
    count = 0
    if retcode in [0, 1]:
      for line in data.splitlines():
        if line.startswith("Index:"):
          count += 1
          logging.info(line)

    if not count:
      ErrorExit("No valid patches found in output from cvs diff")

    return data

  def GetUnknownFiles(self):
    data, retcode = RunShellWithReturnCode(["cvs", "diff"])
    if retcode not in [0, 1]:
      ErrorExit("Got error status from 'cvs diff':\n%s" % (data,))
    unknown_files = []
    for line in data.split("\n"):
      if line and line[0] == "?":
        unknown_files.append(line)
    return unknown_files

class MercurialVCS(VersionControlSystem):
  """Implementation of the VersionControlSystem interface for Mercurial."""

  def __init__(self, options, repo_dir):
    super(MercurialVCS, self).__init__(options)
    # Absolute path to repository (we can be in a subdir)
    self.repo_dir = os.path.normpath(repo_dir)
    # Compute the subdir
    cwd = os.path.normpath(os.getcwd())
    assert cwd.startswith(self.repo_dir)
    self.subdir = cwd[len(self.repo_dir):].lstrip(r"\/")
    if self.options.revision:
      self.base_rev = self.options.revision
    else:
      self.base_rev = RunShell(["hg", "parent", "-q"]).split(':')[1].strip()

  def GetGUID(self):
    # See chapter "Uniquely identifying a repository"
    # http://hgbook.red-bean.com/read/customizing-the-output-of-mercurial.html
    info = RunShell("hg log -r0 --template {node}".split())
    return info.strip()

  def _GetRelPath(self, filename):
    """Get relative path of a file according to the current directory,
    given its logical path in the repo."""
    absname = os.path.join(self.repo_dir, filename)
    return os.path.relpath(absname)

  def GenerateDiff(self, extra_args):
    cmd = [
        "hg", "diff", "--color", "never", "--git", "-r", self.base_rev
        ] + extra_args
    data = RunShell(cmd, silent_ok=True)
    svndiff = []
    filecount = 0
    for line in data.splitlines():
      m = re.match("diff --git a/(\S+) b/(\S+)", line)
      if m:
        # Modify line to make it look like as it comes from svn diff.
        # With this modification no changes on the server side are required
        # to make upload.py work with Mercurial repos.
        # NOTE: for proper handling of moved/copied files, we have to use
        # the second filename.
        filename = m.group(2)
        svndiff.append("Index: %s" % filename)
        svndiff.append("=" * 67)
        filecount += 1
        logging.info(line)
      else:
        svndiff.append(line)
    if not filecount:
      ErrorExit("No valid patches found in output from hg diff")
    return "\n".join(svndiff) + "\n"

  def GetUnknownFiles(self):
    """Return a list of files unknown to the VCS."""
    args = []
    status = RunShell(
        ["hg", "status", "--color", "never", "--rev", self.base_rev, "-u", "."],
        silent_ok=True)
    unknown_files = []
    for line in status.splitlines():
      st, fn = line.split(" ", 1)
      if st == "?":
        unknown_files.append(fn)
    return unknown_files

  def GetBaseFile(self, filename):
    # "hg status" and "hg cat" both take a path relative to the current subdir,
    # but "hg diff" has given us the path relative to the repo root.
    base_content = ""
    new_content = None
    is_binary = False
    oldrelpath = relpath = self._GetRelPath(filename)
    # "hg status -C" returns two lines for moved/copied files, one otherwise
    out = RunShell(
        [ "hg", "status", "--color", "never", "-C", "--rev", self.base_rev,
          relpath])
    out = out.splitlines()
    # HACK: strip error message about missing file/directory if it isn't in
    # the working copy
    if out[0].startswith('%s: ' % relpath):
      out = out[1:]
    status, _ = out[0].split(' ', 1)
    if len(out) > 1 and status == "A":
      # Moved/copied => considered as modified, use old filename to
      # retrieve base contents
      oldrelpath = out[1].strip()
      status = "M"
    if ":" in self.base_rev:
      base_rev = self.base_rev.split(":", 1)[0]
    else:
      base_rev = self.base_rev
    if status != "A":
      base_content = RunShell(["hg", "cat", "-r", base_rev, oldrelpath],
        silent_ok=True)
      is_binary = self.IsBinaryData(base_content)
    if status != "R":
      new_content = open(relpath, "rb").read()
      is_binary = is_binary or self.IsBinaryData(new_content)
    if is_binary and base_content:
      # Fetch again without converting newlines
      base_content = RunShell(["hg", "cat", "-r", base_rev, oldrelpath],
        silent_ok=True, universal_newlines=False)
    if not is_binary or not self.IsImage(relpath):
      new_content = None
    return base_content, new_content, is_binary, status


class PerforceVCS(VersionControlSystem):
  """Implementation of the VersionControlSystem interface for Perforce."""

  def __init__(self, options):

    def ConfirmLogin():
      # Make sure we have a valid perforce session
      while True:
        data, retcode = self.RunPerforceCommandWithReturnCode(
            ["login", "-s"], marshal_output=True)
        if not data:
          ErrorExit("Error checking perforce login")
        if not retcode and (not "code" in data or data["code"] != "error"):
          break
        print "Enter perforce password: "
        self.RunPerforceCommandWithReturnCode(["login"])

    super(PerforceVCS, self).__init__(options)

    self.p4_changelist = options.p4_changelist
    if not self.p4_changelist:
      ErrorExit("A changelist id is required")
    if (options.revision):
      ErrorExit("--rev is not supported for perforce")

    self.p4_port = options.p4_port
    self.p4_client = options.p4_client
    self.p4_user = options.p4_user

    ConfirmLogin()

    if not options.title:
      description = self.RunPerforceCommand(["describe", self.p4_changelist],
                                            marshal_output=True)
      if description and "desc" in description:
        # Rietveld doesn't support multi-line descriptions
        raw_title = description["desc"].strip()
        lines = raw_title.splitlines()
        if len(lines):
          options.title = lines[0]

  def GetGUID(self):
    """For now we don't know how to get repository ID for Perforce"""
    return

  def RunPerforceCommandWithReturnCode(self, extra_args, marshal_output=False,
                                       universal_newlines=True):
    args = ["p4"]
    if marshal_output:
      # -G makes perforce format its output as marshalled python objects
      args.extend(["-G"])
    if self.p4_port:
      args.extend(["-p", self.p4_port])
    if self.p4_client:
      args.extend(["-c", self.p4_client])
    if self.p4_user:
      args.extend(["-u", self.p4_user])
    args.extend(extra_args)

    data, retcode = RunShellWithReturnCode(
        args, print_output=False, universal_newlines=universal_newlines)
    if marshal_output and data:
      data = marshal.loads(data)
    return data, retcode

  def RunPerforceCommand(self, extra_args, marshal_output=False,
                         universal_newlines=True):
    # This might be a good place to cache call results, since things like
    # describe or fstat might get called repeatedly.
    data, retcode = self.RunPerforceCommandWithReturnCode(
        extra_args, marshal_output, universal_newlines)
    if retcode:
      ErrorExit("Got error status from %s:\n%s" % (extra_args, data))
    return data

  def GetFileProperties(self, property_key_prefix = "", command = "describe"):
    description = self.RunPerforceCommand(["describe", self.p4_changelist],
                                          marshal_output=True)

    changed_files = {}
    file_index = 0
    # Try depotFile0, depotFile1, ... until we don't find a match
    while True:
      file_key = "depotFile%d" % file_index
      if file_key in description:
        filename = description[file_key]
        change_type = description[property_key_prefix + str(file_index)]
        changed_files[filename] = change_type
        file_index += 1
      else:
        break
    return changed_files

  def GetChangedFiles(self):
    return self.GetFileProperties("action")

  def GetUnknownFiles(self):
    # Perforce doesn't detect new files, they have to be explicitly added
    return []

  def IsBaseBinary(self, filename):
    base_filename = self.GetBaseFilename(filename)
    return self.IsBinaryHelper(base_filename, "files")

  def IsPendingBinary(self, filename):
    return self.IsBinaryHelper(filename, "describe")

  def IsBinaryHelper(self, filename, command):
    file_types = self.GetFileProperties("type", command)
    if not filename in file_types:
      ErrorExit("Trying to check binary status of unknown file %s." % filename)
    # This treats symlinks, macintosh resource files, temporary objects, and
    # unicode as binary. See the Perforce docs for more details:
    # http://www.perforce.com/perforce/doc.current/manuals/cmdref/o.ftypes.html
    return not file_types[filename].endswith("text")

  def GetFileContent(self, filename, revision, is_binary):
    file_arg = filename
    if revision:
      file_arg += "#" + revision
    # -q suppresses the initial line that displays the filename and revision
    return self.RunPerforceCommand(["print", "-q", file_arg],
                                   universal_newlines=not is_binary)

  def GetBaseFilename(self, filename):
    actionsWithDifferentBases = [
        "move/add", # p4 move
        "branch", # p4 integrate (to a new file), similar to hg "add"
        "add", # p4 integrate (to a new file), after modifying the new file
    ]

    # We only see a different base for "add" if this is a downgraded branch
    # after a file was branched (integrated), then edited.
    if self.GetAction(filename) in actionsWithDifferentBases:
      # -Or shows information about pending integrations/moves
      fstat_result = self.RunPerforceCommand(["fstat", "-Or", filename],
                                             marshal_output=True)

      baseFileKey = "resolveFromFile0" # I think it's safe to use only file0
      if baseFileKey in fstat_result:
        return fstat_result[baseFileKey]

    return filename

  def GetBaseRevision(self, filename):
    base_filename = self.GetBaseFilename(filename)

    have_result = self.RunPerforceCommand(["have", base_filename],
                                          marshal_output=True)
    if "haveRev" in have_result:
      return have_result["haveRev"]

  def GetLocalFilename(self, filename):
    where = self.RunPerforceCommand(["where", filename], marshal_output=True)
    if "path" in where:
      return where["path"]

  def GenerateDiff(self, args):
    class DiffData:
      def __init__(self, perforceVCS, filename, action):
        self.perforceVCS = perforceVCS
        self.filename = filename
        self.action = action
        self.base_filename = perforceVCS.GetBaseFilename(filename)

        self.file_body = None
        self.base_rev = None
        self.prefix = None
        self.working_copy = True
        self.change_summary = None

    def GenerateDiffHeader(diffData):
      header = []
      header.append("Index: %s" % diffData.filename)
      header.append("=" * 67)

      if diffData.base_filename != diffData.filename:
        if diffData.action.startswith("move"):
          verb = "rename"
        else:
          verb = "copy"
        header.append("%s from %s" % (verb, diffData.base_filename))
        header.append("%s to %s" % (verb, diffData.filename))

      suffix = "\t(revision %s)" % diffData.base_rev
      header.append("--- " + diffData.base_filename + suffix)
      if diffData.working_copy:
        suffix = "\t(working copy)"
      header.append("+++ " + diffData.filename + suffix)
      if diffData.change_summary:
        header.append(diffData.change_summary)
      return header

    def GenerateMergeDiff(diffData, args):
      # -du generates a unified diff, which is nearly svn format
      diffData.file_body = self.RunPerforceCommand(
          ["diff", "-du", diffData.filename] + args)
      diffData.base_rev = self.GetBaseRevision(diffData.filename)
      diffData.prefix = ""

      # We have to replace p4's file status output (the lines starting
      # with +++ or ---) to match svn's diff format
      lines = diffData.file_body.splitlines()
      first_good_line = 0
      while (first_good_line < len(lines) and
            not lines[first_good_line].startswith("@@")):
        first_good_line += 1
      diffData.file_body = "\n".join(lines[first_good_line:])
      return diffData

    def GenerateAddDiff(diffData):
      fstat = self.RunPerforceCommand(["fstat", diffData.filename],
                                      marshal_output=True)
      if "headRev" in fstat:
        diffData.base_rev = fstat["headRev"] # Re-adding a deleted file
      else:
        diffData.base_rev = "0" # Brand new file
      diffData.working_copy = False
      rel_path = self.GetLocalFilename(diffData.filename)
      diffData.file_body = open(rel_path, 'r').read()
      # Replicate svn's list of changed lines
      line_count = len(diffData.file_body.splitlines())
      diffData.change_summary = "@@ -0,0 +1"
      if line_count > 1:
          diffData.change_summary += ",%d" % line_count
      diffData.change_summary += " @@"
      diffData.prefix = "+"
      return diffData

    def GenerateDeleteDiff(diffData):
      diffData.base_rev = self.GetBaseRevision(diffData.filename)
      is_base_binary = self.IsBaseBinary(diffData.filename)
      # For deletes, base_filename == filename
      diffData.file_body = self.GetFileContent(diffData.base_filename,
          None,
          is_base_binary)
      # Replicate svn's list of changed lines
      line_count = len(diffData.file_body.splitlines())
      diffData.change_summary = "@@ -1"
      if line_count > 1:
        diffData.change_summary += ",%d" % line_count
      diffData.change_summary += " +0,0 @@"
      diffData.prefix = "-"
      return diffData

    changed_files = self.GetChangedFiles()

    svndiff = []
    filecount = 0
    for (filename, action) in changed_files.items():
      svn_status = self.PerforceActionToSvnStatus(action)
      if svn_status == "SKIP":
        continue

      diffData = DiffData(self, filename, action)
      # Is it possible to diff a branched file? Stackoverflow says no:
      # http://stackoverflow.com/questions/1771314/in-perforce-command-line-how-to-diff-a-file-reopened-for-add
      if svn_status == "M":
        diffData = GenerateMergeDiff(diffData, args)
      elif svn_status == "A":
        diffData = GenerateAddDiff(diffData)
      elif svn_status == "D":
        diffData = GenerateDeleteDiff(diffData)
      else:
        ErrorExit("Unknown file action %s (svn action %s)." % \
                  (action, svn_status))

      svndiff += GenerateDiffHeader(diffData)

      for line in diffData.file_body.splitlines():
        svndiff.append(diffData.prefix + line)
      filecount += 1
    if not filecount:
      ErrorExit("No valid patches found in output from p4 diff")
    return "\n".join(svndiff) + "\n"

  def PerforceActionToSvnStatus(self, status):
    # Mirroring the list at http://permalink.gmane.org/gmane.comp.version-control.mercurial.devel/28717
    # Is there something more official?
    return {
            "add" : "A",
            "branch" : "A",
            "delete" : "D",
            "edit" : "M", # Also includes changing file types.
            "integrate" : "M",
            "move/add" : "M",
            "move/delete": "SKIP",
            "purge" : "D", # How does a file's status become "purge"?
            }[status]

  def GetAction(self, filename):
    changed_files = self.GetChangedFiles()
    if not filename in changed_files:
      ErrorExit("Trying to get base version of unknown file %s." % filename)

    return changed_files[filename]

  def GetBaseFile(self, filename):
    base_filename = self.GetBaseFilename(filename)
    base_content = ""
    new_content = None

    status = self.PerforceActionToSvnStatus(self.GetAction(filename))

    if status != "A":
      revision = self.GetBaseRevision(base_filename)
      if not revision:
        ErrorExit("Couldn't find base revision for file %s" % filename)
      is_base_binary = self.IsBaseBinary(base_filename)
      base_content = self.GetFileContent(base_filename,
                                         revision,
                                         is_base_binary)

    is_binary = self.IsPendingBinary(filename)
    if status != "D" and status != "SKIP":
      relpath = self.GetLocalFilename(filename)
      if is_binary and self.IsImage(relpath):
        new_content = open(relpath, "rb").read()

    return base_content, new_content, is_binary, status

# NOTE: The SplitPatch function is duplicated in engine.py, keep them in sync.
def SplitPatch(data):
  """Splits a patch into separate pieces for each file.

  Args:
    data: A string containing the output of svn diff.

  Returns:
    A list of 2-tuple (filename, text) where text is the svn diff output
      pertaining to filename.
  """
  patches = []
  filename = None
  diff = []
  for line in data.splitlines(True):
    new_filename = None
    if line.startswith('Index:'):
      unused, new_filename = line.split(':', 1)
      new_filename = new_filename.strip()
    elif line.startswith('Property changes on:'):
      unused, temp_filename = line.split(':', 1)
      # When a file is modified, paths use '/' between directories, however
      # when a property is modified '\' is used on Windows.  Make them the same
      # otherwise the file shows up twice.
      temp_filename = temp_filename.strip().replace('\\', '/')
      if temp_filename != filename:
        # File has property changes but no modifications, create a new diff.
        new_filename = temp_filename
    if new_filename:
      if filename and diff:
        patches.append((filename, ''.join(diff)))
      filename = new_filename
      diff = [line]
      continue
    if diff is not None:
      diff.append(line)
  if filename and diff:
    patches.append((filename, ''.join(diff)))
  return patches


def UploadSeparatePatches(issue, rpc_server, patchset, data, options):
  """Uploads a separate patch for each file in the diff output.

  Returns a list of [patch_key, filename] for each file.
  """
  patches = SplitPatch(data)
  rv = []
  for patch in patches:
    if len(patch[1]) > MAX_UPLOAD_SIZE:
      print ("Not uploading the patch for " + patch[0] +
             " because the file is too large.")
      continue
    form_fields = [("filename", patch[0])]
    if not options.download_base:
      form_fields.append(("content_upload", "1"))
    files = [("data", "data.diff", patch[1])]
    ctype, body = EncodeMultipartFormData(form_fields, files)
    url = "/%d/upload_patch/%d" % (int(issue), int(patchset))
    print "Uploading patch for " + patch[0]
    response_body = rpc_server.Send(url, body, content_type=ctype)
    lines = response_body.splitlines()
    if not lines or lines[0] != "OK":
      StatusUpdate("  --> %s" % response_body)
      sys.exit(1)
    rv.append([lines[1], patch[0]])
  return rv


def GuessVCSName(options):
  """Helper to guess the version control system.

  This examines the current directory, guesses which VersionControlSystem
  we're using, and returns an string indicating which VCS is detected.

  Returns:
    A pair (vcs, output).  vcs is a string indicating which VCS was detected
    and is one of VCS_GIT, VCS_MERCURIAL, VCS_SUBVERSION, VCS_PERFORCE,
    VCS_CVS, or VCS_UNKNOWN.
    Since local perforce repositories can't be easily detected, this method
    will only guess VCS_PERFORCE if any perforce options have been specified.
    output is a string containing any interesting output from the vcs
    detection routine, or None if there is nothing interesting.
  """
  for attribute, value in options.__dict__.iteritems():
    if attribute.startswith("p4") and value != None:
      return (VCS_PERFORCE, None)

  def RunDetectCommand(vcs_type, command):
    """Helper to detect VCS by executing command.

    Returns:
       A pair (vcs, output) or None. Throws exception on error.
    """
    try:
      out, returncode = RunShellWithReturnCode(command)
      if returncode == 0:
        return (vcs_type, out.strip())
    except OSError, (errcode, message):
      if errcode != errno.ENOENT:  # command not found code
        raise

  # Mercurial has a command to get the base directory of a repository
  # Try running it, but don't die if we don't have hg installed.
  # NOTE: we try Mercurial first as it can sit on top of an SVN working copy.
  res = RunDetectCommand(VCS_MERCURIAL, ["hg", "root"])
  if res != None:
    return res

  # Subversion from 1.7 has a single centralized .svn folder
  # ( see http://subversion.apache.org/docs/release-notes/1.7.html#wc-ng )
  # That's why we use 'svn info' instead of checking for .svn dir
  res = RunDetectCommand(VCS_SUBVERSION, ["svn", "info"])
  if res != None:
    return res

  # Git has a command to test if you're in a git tree.
  # Try running it, but don't die if we don't have git installed.
  res = RunDetectCommand(VCS_GIT, ["git", "rev-parse",
                                   "--is-inside-work-tree"])
  if res != None:
    return res

  # detect CVS repos use `cvs status && $? == 0` rules
  res = RunDetectCommand(VCS_CVS, ["cvs", "status"])
  if res != None:
    return res

  return (VCS_UNKNOWN, None)


def GuessVCS(options):
  """Helper to guess the version control system.

  This verifies any user-specified VersionControlSystem (by command line
  or environment variable).  If the user didn't specify one, this examines
  the current directory, guesses which VersionControlSystem we're using,
  and returns an instance of the appropriate class.  Exit with an error
  if we can't figure it out.

  Returns:
    A VersionControlSystem instance. Exits if the VCS can't be guessed.
  """
  vcs = options.vcs
  if not vcs:
    vcs = os.environ.get("CODEREVIEW_VCS")
  if vcs:
    v = VCS_ABBREVIATIONS.get(vcs.lower())
    if v is None:
      ErrorExit("Unknown version control system %r specified." % vcs)
    (vcs, extra_output) = (v, None)
  else:
    (vcs, extra_output) = GuessVCSName(options)

  if vcs == VCS_MERCURIAL:
    if extra_output is None:
      extra_output = RunShell(["hg", "root"]).strip()
    return MercurialVCS(options, extra_output)
  elif vcs == VCS_SUBVERSION:
    return SubversionVCS(options)
  elif vcs == VCS_PERFORCE:
    return PerforceVCS(options)
  elif vcs == VCS_GIT:
    return GitVCS(options)
  elif vcs == VCS_CVS:
    return CVSVCS(options)

  ErrorExit(("Could not guess version control system. "
             "Are you in a working copy directory?"))


def CheckReviewer(reviewer):
  """Validate a reviewer -- either a nickname or an email addres.

  Args:
    reviewer: A nickname or an email address.

  Calls ErrorExit() if it is an invalid email address.
  """
  if "@" not in reviewer:
    return  # Assume nickname
  parts = reviewer.split("@")
  if len(parts) > 2:
    ErrorExit("Invalid email address: %r" % reviewer)
  assert len(parts) == 2
  if "." not in parts[1]:
    ErrorExit("Invalid email address: %r" % reviewer)


def LoadSubversionAutoProperties():
  """Returns the content of [auto-props] section of Subversion's config file as
  a dictionary.

  Returns:
    A dictionary whose key-value pair corresponds the [auto-props] section's
      key-value pair.
    In following cases, returns empty dictionary:
      - config file doesn't exist, or
      - 'enable-auto-props' is not set to 'true-like-value' in [miscellany].
  """
  if os.name == 'nt':
    subversion_config = os.environ.get("APPDATA") + "\\Subversion\\config"
  else:
    subversion_config = os.path.expanduser("~/.subversion/config")
  if not os.path.exists(subversion_config):
    return {}
  config = ConfigParser.ConfigParser()
  config.read(subversion_config)
  if (config.has_section("miscellany") and
      config.has_option("miscellany", "enable-auto-props") and
      config.getboolean("miscellany", "enable-auto-props") and
      config.has_section("auto-props")):
    props = {}
    for file_pattern in config.options("auto-props"):
      props[file_pattern] = ParseSubversionPropertyValues(
        config.get("auto-props", file_pattern))
    return props
  else:
    return {}

def ParseSubversionPropertyValues(props):
  """Parse the given property value which comes from [auto-props] section and
  returns a list whose element is a (svn_prop_key, svn_prop_value) pair.

  See the following doctest for example.

  >>> ParseSubversionPropertyValues('svn:eol-style=LF')
  [('svn:eol-style', 'LF')]
  >>> ParseSubversionPropertyValues('svn:mime-type=image/jpeg')
  [('svn:mime-type', 'image/jpeg')]
  >>> ParseSubversionPropertyValues('svn:eol-style=LF;svn:executable')
  [('svn:eol-style', 'LF'), ('svn:executable', '*')]
  """
  key_value_pairs = []
  for prop in props.split(";"):
    key_value = prop.split("=")
    assert len(key_value) <= 2
    if len(key_value) == 1:
      # If value is not given, use '*' as a Subversion's convention.
      key_value_pairs.append((key_value[0], "*"))
    else:
      key_value_pairs.append((key_value[0], key_value[1]))
  return key_value_pairs


def GetSubversionPropertyChanges(filename):
  """Return a Subversion's 'Property changes on ...' string, which is used in
  the patch file.

  Args:
    filename: filename whose property might be set by [auto-props] config.

  Returns:
    A string like 'Property changes on |filename| ...' if given |filename|
      matches any entries in [auto-props] section. None, otherwise.
  """
  global svn_auto_props_map
  if svn_auto_props_map is None:
    svn_auto_props_map = LoadSubversionAutoProperties()

  all_props = []
  for file_pattern, props in svn_auto_props_map.items():
    if fnmatch.fnmatch(filename, file_pattern):
      all_props.extend(props)
  if all_props:
    return FormatSubversionPropertyChanges(filename, all_props)
  return None


def FormatSubversionPropertyChanges(filename, props):
  """Returns Subversion's 'Property changes on ...' strings using given filename
  and properties.

  Args:
    filename: filename
    props: A list whose element is a (svn_prop_key, svn_prop_value) pair.

  Returns:
    A string which can be used in the patch file for Subversion.

  See the following doctest for example.

  >>> print FormatSubversionPropertyChanges('foo.cc', [('svn:eol-style', 'LF')])
  Property changes on: foo.cc
  ___________________________________________________________________
  Added: svn:eol-style
     + LF
  <BLANKLINE>
  """
  prop_changes_lines = [
    "Property changes on: %s" % filename,
    "___________________________________________________________________"]
  for key, value in props:
    prop_changes_lines.append("Added: " + key)
    prop_changes_lines.append("   + " + value)
  return "\n".join(prop_changes_lines) + "\n"


def RealMain(argv, data=None):
  """The real main function.

  Args:
    argv: Command line arguments.
    data: Diff contents. If None (default) the diff is generated by
      the VersionControlSystem implementation returned by GuessVCS().

  Returns:
    A 2-tuple (issue id, patchset id).
    The patchset id is None if the base files are not uploaded by this
    script (applies only to SVN checkouts).
  """
  options, args = parser.parse_args(argv[1:])
  if options.help:
    if options.verbose < 2:
      # hide Perforce options
      parser.epilog = "Use '--help -v' to show additional Perforce options."
      parser.option_groups.remove(parser.get_option_group('--p4_port'))
    parser.print_help()
    sys.exit(0)

  global verbosity
  verbosity = options.verbose
  if verbosity >= 3:
    logging.getLogger().setLevel(logging.DEBUG)
  elif verbosity >= 2:
    logging.getLogger().setLevel(logging.INFO)

  vcs = GuessVCS(options)

  base = options.base_url
  if isinstance(vcs, SubversionVCS):
    # Guessing the base field is only supported for Subversion.
    # Note: Fetching base files may become deprecated in future releases.
    guessed_base = vcs.GuessBase(options.download_base)
    if base:
      if guessed_base and base != guessed_base:
        print "Using base URL \"%s\" from --base_url instead of \"%s\"" % \
            (base, guessed_base)
    else:
      base = guessed_base

  if not base and options.download_base:
    options.download_base = True
    logging.info("Enabled upload of base file")
  if not options.assume_yes:
    vcs.CheckForUnknownFiles()
  if data is None:
    data = vcs.GenerateDiff(args)
  data = vcs.PostProcessDiff(data)
  if options.print_diffs:
    print "Rietveld diff start:*****"
    print data
    print "Rietveld diff end:*****"
  files = vcs.GetBaseFiles(data)
  if verbosity >= 1:
    print "Upload server:", options.server, "(change with -s/--server)"
  rpc_server = GetRpcServer(options.server,
                            options.email,
                            options.host,
                            options.save_cookies,
                            options.account_type)
  form_fields = []

  repo_guid = vcs.GetGUID()
  if repo_guid:
    form_fields.append(("repo_guid", repo_guid))
  if base:
    b = urlparse.urlparse(base)
    username, netloc = urllib.splituser(b.netloc)
    if username:
      logging.info("Removed username from base URL")
      base = urlparse.urlunparse((b.scheme, netloc, b.path, b.params,
                                  b.query, b.fragment))
    form_fields.append(("base", base))
  if options.issue:
    form_fields.append(("issue", str(options.issue)))
  if options.email:
    form_fields.append(("user", options.email))
  if options.reviewers:
    for reviewer in options.reviewers.split(','):
      CheckReviewer(reviewer)
    form_fields.append(("reviewers", options.reviewers))
  if options.cc:
    for cc in options.cc.split(','):
      CheckReviewer(cc)
    form_fields.append(("cc", options.cc))

  # Process --message, --title and --file.
  message = options.message or ""
  title = options.title or ""
  if options.file:
    if options.message:
      ErrorExit("Can't specify both message and message file options")
    file = open(options.file, 'r')
    message = file.read()
    file.close()
  if options.issue:
    prompt = "Title describing this patch set: "
  else:
    prompt = "New issue subject: "
  title = (
      title or message.split('\n', 1)[0].strip() or raw_input(prompt).strip())
  if not title and not options.issue:
    ErrorExit("A non-empty title is required for a new issue")
  # For existing issues, it's fine to give a patchset an empty name. Rietveld
  # doesn't accept that so use a whitespace.
  title = title or " "
  if len(title) > 100:
    title = title[:99] + '…'
  if title and not options.issue:
    message = message or title

  form_fields.append(("subject", title))
  if message:
    if not options.issue:
      form_fields.append(("description", message))
    else:
      # TODO: [ ] Use /<issue>/publish to add a comment.
      pass

  # Send a hash of all the base file so the server can determine if a copy
  # already exists in an earlier patchset.
  base_hashes = ""
  for file, info in files.iteritems():
    if not info[0] is None:
      checksum = md5(info[0]).hexdigest()
      if base_hashes:
        base_hashes += "|"
      base_hashes += checksum + ":" + file
  form_fields.append(("base_hashes", base_hashes))
  if options.private:
    if options.issue:
      print "Warning: Private flag ignored when updating an existing issue."
    else:
      form_fields.append(("private", "1"))
  if options.send_patch:
    options.send_mail = True
  if not options.download_base:
    form_fields.append(("content_upload", "1"))
  if len(data) > MAX_UPLOAD_SIZE:
    print "Patch is large, so uploading file patches separately."
    uploaded_diff_file = []
    form_fields.append(("separate_patches", "1"))
  else:
    uploaded_diff_file = [("data", "data.diff", data)]
  ctype, body = EncodeMultipartFormData(form_fields, uploaded_diff_file)
  response_body = rpc_server.Send("/upload", body, content_type=ctype)
  patchset = None
  if not options.download_base or not uploaded_diff_file:
    lines = response_body.splitlines()
    if len(lines) >= 2:
      msg = lines[0]
      patchset = lines[1].strip()
      patches = [x.split(" ", 1) for x in lines[2:]]
    else:
      msg = response_body
  else:
    msg = response_body
  StatusUpdate(msg)
  if not response_body.startswith("Issue created.") and \
  not response_body.startswith("Issue updated."):
    sys.exit(0)
  issue = msg[msg.rfind("/")+1:]

  if not uploaded_diff_file:
    result = UploadSeparatePatches(issue, rpc_server, patchset, data, options)
    if not options.download_base:
      patches = result

  if not options.download_base:
    vcs.UploadBaseFiles(issue, rpc_server, patches, patchset, options, files)

  payload = {}  # payload for final request
  if options.send_mail:
    payload["send_mail"] = "yes"
    if options.send_patch:
      payload["attach_patch"] = "yes"
  payload = urllib.urlencode(payload)
  rpc_server.Send("/" + issue + "/upload_complete/" + (patchset or ""),
                  payload=payload)
  return issue, patchset


def main():
  try:
    logging.basicConfig(format=("%(asctime).19s %(levelname)s %(filename)s:"
                                "%(lineno)s %(message)s "))
    os.environ['LC_ALL'] = 'C'
    RealMain(sys.argv)
  except KeyboardInterrupt:
    print
    StatusUpdate("Interrupted.")
    sys.exit(1)


if __name__ == "__main__":
  main()<|MERGE_RESOLUTION|>--- conflicted
+++ resolved
@@ -1299,14 +1299,13 @@
     # git config key "diff.external" is used).
     env = os.environ.copy()
     if 'GIT_EXTERNAL_DIFF' in env: del env['GIT_EXTERNAL_DIFF']
-<<<<<<< HEAD
     # -M/-C will not print the diff for the deleted file when a file is renamed.
     # This is confusing because the original file will not be shown on the
     # review when a file is renamed. So first get the diff of all deleted files,
     # then the diff of everything except deleted files with rename and copy
     # support enabled.
     cmd = [
-        "git", "diff", "--no-ext-diff", "--full-index", "--ignore-submodules"
+        "git", "diff", "--no-color", "--no-ext-diff", "--full-index", "--ignore-submodules"
     ]
     diff = RunShell(cmd + ["--diff-filter=D"] + extra_args, env=env,
         silent_ok=True)
@@ -1315,12 +1314,6 @@
     if not diff:
       ErrorExit("No output from %s" % (cmd + extra_args))
     return diff
-=======
-    return RunShell(
-        [ "git", "diff", "--no-color", "--no-ext-diff", "--full-index",
-          "--ignore-submodules", "-M"] + extra_args,
-        env=env)
->>>>>>> 6eae1ad8
 
   def GetUnknownFiles(self):
     status = RunShell(["git", "ls-files", "--exclude-standard", "--others"],
