--- conflicted
+++ resolved
@@ -4,22 +4,20 @@
   retry_parameters:
     task_retry_limit: 5
     task_age_limit: 1d
-<<<<<<< HEAD
+- name: mapreduce
+  rate: 1/s
+  bucket_size: 10
+  retry_parameters:
+    task_retry_limit: 100
+    min_backoff_seconds: 10
+    max_backoff_seconds: 600
+  target: mapreduce-backend
 - name: delete-old-pending-jobs-task
   rate: 1/s
 - name: delete-n-sent-messages
   rate: 5/s
   bucket_size: 10             # set to your number of instances
-=======
-- name: mapreduce
-  rate: 1/s
-  bucket_size: 10
->>>>>>> 1b2440ad
   retry_parameters:
     task_retry_limit: 100
     min_backoff_seconds: 10
     max_backoff_seconds: 600
-<<<<<<< HEAD
-=======
-  target: mapreduce-backend
->>>>>>> 1b2440ad
