--- conflicted
+++ resolved
@@ -16,17 +16,6 @@
     min_backoff_seconds: 10
     max_backoff_seconds: 600
   target: mapreduce-backend
-<<<<<<< HEAD
-- name: delete-old-pending-jobs-task
-  rate: 1/s
-- name: delete-n-sent-messages
-  rate: 5/s
-  bucket_size: 10             # set to your number of instances
-  retry_parameters:
-    task_retry_limit: 100
-    min_backoff_seconds: 10
-    max_backoff_seconds: 600
-=======
 
 # Severely limit this task to reduce the likelihood of having 2 concurrent
 # tasks triggered simultaneously.
@@ -47,4 +36,14 @@
     task_retry_limit: 60
     min_backoff_seconds: 10
     max_backoff_seconds: 60
->>>>>>> 720cd9cc
+
+- name: delete-old-pending-jobs-task
+  rate: 1/s
+
+- name: delete-n-sent-messages
+  rate: 5/s
+  bucket_size: 10             # set to your number of instances
+  retry_parameters:
+    task_retry_limit: 100
+    min_backoff_seconds: 10
+    max_backoff_seconds: 600
