# Copyright 2013 Google Inc.
#
# Licensed under the Apache License, Version 2.0 (the "License");
# you may not use this file except in compliance with the License.
# You may obtain a copy of the License at
#
#     http://www.apache.org/licenses/LICENSE-2.0
#
# Unless required by applicable law or agreed to in writing, software
# distributed under the License is distributed on an "AS IS" BASIS,
# WITHOUT WARRANTIES OR CONDITIONS OF ANY KIND, either express or implied.
# See the License for the specific language governing permissions and
# limitations under the License.

import collections
import functools
import logging
import mimetypes
import urllib
import json

from . import models
from .responses import HttpTextResponse, respond

from google.appengine.api import users

from django.conf import settings as django_settings
from django.http import HttpResponse, HttpResponseRedirect


# Singleton object to indicate the HTTP Status Code for a @json_response
# decorator. See @json_response for usage.
STATUS_CODE = object()


def access_control_allow_origin_star(func):
  """Decorator that adds Access-Control-Allow-Origin: * to any HTTPResponse
  allowing cross-site XHR access to the handler."""

  def allow_origin_access_star_wrapper(request, *args, **kwds):
    response = func(request, *args, **kwds)
    response["Access-Control-Allow-Origin"] = "*"
    return response

  return allow_origin_access_star_wrapper


def admin_required(func):
  """Decorator that insists that you're logged in as administratior."""

  def admin_wrapper(request, *args, **kwds):
    if request.user is None:
      return HttpResponseRedirect(
          users.create_login_url(request.get_full_path().encode('utf-8')))
    if not request.user_is_admin:
      return HttpTextResponse(
          'You must be admin in for this function', status=403)
    return func(request, *args, **kwds)

  return admin_wrapper


def editor_required(func):
  """Decorator that insists you own the issue.

  It must appear after issue_required or equivalent, like patchset_required.
  """

  @login_required
  def editor_wrapper(request, *args, **kwds):
    if not request.issue.edit_allowed:
      return HttpTextResponse('You do not own this issue', status=403)
    return func(request, *args, **kwds)

  return editor_wrapper


def image_required(func):
  """Decorator that processes the image argument.

  Attributes set on the request:
   content: a Content entity.
  """

  @patch_required
  def image_wrapper(request, image_type, *args, **kwds):
    content = None
    if image_type == "0":
<<<<<<< HEAD
      content_key = request.patch.content
    elif image_type == "1":
      content_key = request.patch.patched_content
    content = content_key.get() if content_key else None      
=======
      content = request.patch.content_key.get()
    elif image_type == "1":
      content = request.patch.patched_content_key.get()
>>>>>>> fa8542b4
    # Other values are erroneous so request.content won't be set.
    if not content or not content.data:
      return HttpResponseRedirect(django_settings.MEDIA_URL + "blank.jpg")
    request.mime_type = mimetypes.guess_type(request.patch.filename)[0]
    #if not request.mime_type or not request.mime_type.startswith('image/'):
    #  return HttpResponseRedirect(django_settings.MEDIA_URL + "blank.jpg")
    request.content = content
    return func(request, *args, **kwds)

  return image_wrapper


def issue_editor_required(func):
  """Decorator that processes the issue_id argument and insists the user has
  permission to edit it."""

  @login_required
  @issue_required
  def issue_editor_wrapper(request, *args, **kwds):
    if not request.issue.edit_allowed:
      return HttpTextResponse(
          'You do not have permission to edit this issue', status=403)
    return func(request, *args, **kwds)

  return issue_editor_wrapper


def issue_uploader_required(func):
  """Decorator that processes the issue_id argument and insists the user has
  permission to add a patchset to it."""

  @login_required
  @issue_required
  def issue_uploader_wrapper(request, *args, **kwds):
    logging.info('issue_uploader_required checking')
    if not request.issue.upload_allowed:
      logging.info('issue_uploader_required failed')
      return HttpTextResponse(
          'You do not have permission to upload to this issue', status=403)
    return func(request, *args, **kwds)

  return issue_uploader_wrapper


def issue_required(func):
  """Decorator that processes the issue_id handler argument."""

  def issue_wrapper(request, issue_id, *args, **kwds):
    issue = models.Issue.get_by_id(int(issue_id))
    if issue is None:
      return HttpTextResponse(
          'No issue exists with that id (%s)' % issue_id, status=404)
    if issue.private:
      if request.user is None:
        return HttpResponseRedirect(
            users.create_login_url(request.get_full_path().encode('utf-8')))
      if not issue.view_allowed:
        return HttpTextResponse(
            'You do not have permission to view this issue', status=403)
    request.issue = issue
    return func(request, *args, **kwds)

  return issue_wrapper


def json_response(func):
  """Decorator that converts into JSON any returned value that is not an
  HttpResponse. It handles `pretty` URL parameter to tune JSON response for
  either performance or readability.

  If the returned value has an entry whose key is the object |STATUS_CODE|,
  it will be popped out, and will become the status code for the HttpResponse.
  """

  @functools.wraps(func)
  def json_wrapper(request, *args, **kwds):
    data = func(request, *args, **kwds)
    if isinstance(data, HttpResponse):
      return data

    status = 200
    if isinstance(data, collections.MutableMapping):
      status = data.pop(STATUS_CODE, status)

    if request.REQUEST.get('pretty','0').lower() in ('1', 'true', 'on'):
      data = json.dumps(data, indent=2, sort_keys=True)
    else:
      data = json.dumps(data, separators=(',',':'))
    return HttpResponse(data, content_type='application/json; charset=utf-8',
                        status=status)

  return json_wrapper


def login_required(func):
  """Decorator that redirects to the login page if you're not logged in."""

  def login_wrapper(request, *args, **kwds):
    if request.user is None:
      return HttpResponseRedirect(
          users.create_login_url(request.get_full_path().encode('utf-8')))
    return func(request, *args, **kwds)

  return login_wrapper


def patch_filename_required(func):
  """Decorator that processes the patch_id argument."""

  @patchset_required
  def patch_wrapper(request, patch_filename, *args, **kwds):
    patch = models.Patch.query(
        models.Patch.patchset_key == request.patchset.key,
        models.Patch.filename == patch_filename).get()
    if patch is None and patch_filename.isdigit():
      # It could be an old URL which has a patch ID instead of a filename
      patch = models.Patch.get_by_id(int(patch_filename),
                                     parent=request.patchset.key)
    if patch is None:
      return respond(request, 'diff_missing.html',
                     {'issue': request.issue,
                      'patchset': request.patchset,
                      'patch': None,
                      'patchsets': request.issue.patchsets,
                      'filename': patch_filename})
    patch.patchset_key = request.patchset.key
    request.patch = patch
    return func(request, *args, **kwds)

  return patch_wrapper


def patch_required(func):
  """Decorator that processes the patch_id argument."""

  @patchset_required
  def patch_wrapper(request, patch_id, *args, **kwds):
    patch = models.Patch.get_by_id(int(patch_id), parent=request.patchset.key)
    if patch is None:
      return HttpTextResponse(
          'No patch exists with that id (%s/%s)' %
          (request.patchset.key.id(), patch_id),
          status=404)
    patch.patchset_key = request.patchset.key
    request.patch = patch
    return func(request, *args, **kwds)

  return patch_wrapper


def patchset_editor_required(func):
  """Decorator that processes the patchset_id argument and insists you own the
  issue."""

  @patchset_required
  @editor_required
  def patchset_editor_wrapper(request, *args, **kwds):
    return func(request, *args, **kwds)

  return patchset_editor_wrapper


def require_methods(*methods):
  """Returns a decorator which produces an error unless request.method is one
  of |methods|.
  """
  def decorator(func):
    @functools.wraps(func)
    def wrapped(request, *args, **kwds):
      if request.method not in methods:
        allowed = ', '.join(methods)
        rsp = HttpTextResponse('This requires a specific method: %s' % allowed,
                               status=405)
        rsp['Allow'] = allowed
      return func(request, *args, **kwds)
    return wrapped
  return decorator


def task_queue_required(name):
  """Returns a function decorator for a task queue named |name|."""

  def decorate_task_queue(func):

    @functools.wraps(func)
    @require_methods('POST')
    def task_queue_wrapper(request, *args, **kwargs):
      def format_header(head):
        return ('http_' + head).replace('-', '_').upper()

      actual = request.META.get(format_header('X-AppEngine-QueueName'))
      if actual != name:
        logging.error('Task queue name doesn\'t match; %s != %s', actual, name)
        return HttpTextResponse('Can only be run as a task queue.', status=403)
      return func(request, *args, **kwargs)

    return task_queue_wrapper

  return decorate_task_queue


def upload_required(func):
  """Decorator for POST requests from the upload.py script.

  Right now this is for documentation only, but eventually we should
  change this to insist on a special header that JavaScript cannot
  add, to prevent XSRF attacks on these URLs.  This decorator is
  mutually exclusive with @xsrf_required.
  """
  return func


def user_key_required(func):
  """Decorator that processes the user handler argument."""

  def user_key_wrapper(request, user_key, *args, **kwds):
    user_key = urllib.unquote(user_key)
    if '@' in user_key:
      request.user_to_show = users.User(user_key)
    else:
      account = models.Account.get_account_for_nickname(user_key)
      if not account:
        logging.info("account not found for nickname %s" % user_key)
        return HttpTextResponse(
            'No user found with that key (%s)' % urllib.quote(user_key),
            status=404)
      request.user_to_show = account.user
    return func(request, *args, **kwds)

  return user_key_wrapper


def patchset_required(func):
  """Decorator that processes the patchset_id argument."""

  @issue_required
  def patchset_wrapper(request, patchset_id, *args, **kwds):
    patchset = models.PatchSet.get_by_id(
      int(patchset_id), parent=request.issue.key)
    if patchset is None:
      return HttpTextResponse(
          'No patch set exists with that id (%s)' % patchset_id, status=404)
    patchset.issue_key = request.issue.key
    request.patchset = patchset
    return func(request, *args, **kwds)

  return patchset_wrapper


def xsrf_required(func):
  """Decorator to check XSRF token.

  This only checks if the method is POST; it lets other method go
  through unchallenged.  Apply after @login_required and (if
  applicable) @require_methods('POST').  This decorator is mutually exclusive
  with @upload_required.
  """

  def xsrf_wrapper(request, *args, **kwds):
    if request.method == 'POST':
      post_token = request.POST.get('xsrf_token')
      if not post_token:
        return HttpTextResponse('Missing XSRF token.', status=403)
      account = models.Account.current_user_account
      if not account:
        return HttpTextResponse('Must be logged in for XSRF check.', status=403)
      xsrf_token = account.get_xsrf_token()
      if post_token != xsrf_token:
        # Try the previous hour's token
        xsrf_token = account.get_xsrf_token(-1)
        if post_token != xsrf_token:
          msg = [u'Invalid XSRF token.']
          if request.POST:
            msg.extend([u'',
                        u'However, this was the data posted to the server:',
                        u''])
            for key in request.POST:
              msg.append(u'%s: %s' % (key, request.POST[key]))
            msg.extend([u'', u'-'*10,
                        u'Please reload the previous page and post again.'])
          return HttpTextResponse(u'\n'.join(msg), status=403)
    return func(request, *args, **kwds)

  return xsrf_wrapper<|MERGE_RESOLUTION|>--- conflicted
+++ resolved
@@ -86,16 +86,9 @@
   def image_wrapper(request, image_type, *args, **kwds):
     content = None
     if image_type == "0":
-<<<<<<< HEAD
-      content_key = request.patch.content
-    elif image_type == "1":
-      content_key = request.patch.patched_content
-    content = content_key.get() if content_key else None      
-=======
       content = request.patch.content_key.get()
     elif image_type == "1":
       content = request.patch.patched_content_key.get()
->>>>>>> fa8542b4
     # Other values are erroneous so request.content won't be set.
     if not content or not content.data:
       return HttpResponseRedirect(django_settings.MEDIA_URL + "blank.jpg")
