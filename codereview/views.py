--- conflicted
+++ resolved
@@ -3274,21 +3274,13 @@
     reviewers = _get_emails(form, 'reviewers')
   else:
     reviewers = issue.reviewers
-<<<<<<< HEAD
   if (form.is_valid() and form.cleaned_data.get('add_as_reviewer', True) and
       request.user != issue.owner and
       request.user.email() not in reviewers and
       not issue.is_collaborator(request.user)):
     reviewers.append(db.Email(request.user.email()))
 
-  if form.is_valid() and not form.cleaned_data.get('message_only', False):
-=======
-    if (request.user != issue.owner and
-        request.user.email() not in reviewers and
-        not issue.is_collaborator(request.user)):
-      reviewers.append(db.Email(request.user.email()))
   if form.is_valid() and not message_only:
->>>>>>> 3f19a6c3
     cc = _get_emails(form, 'cc')
   else:
     cc = issue.cc
@@ -3299,13 +3291,9 @@
     return respond(request, 'publish.html', {'form': form, 'issue': issue})
   issue.reviewers = reviewers
   issue.cc = cc
-<<<<<<< HEAD
   if form.cleaned_data['commit'] and not issue.closed:
     issue.commit = True
-  if not form.cleaned_data.get('message_only', False):
-=======
   if not message_only:
->>>>>>> 3f19a6c3
     tbd, comments = _get_draft_comments(request, issue)
   else:
     tbd = []
