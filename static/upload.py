--- conflicted
+++ resolved
@@ -521,14 +521,8 @@
     Tuple (output, return code)
   """
   logging.info("Running %s", command)
-<<<<<<< HEAD
-  p = subprocess.Popen(command, stdout=subprocess.PIPE,
-                       stderr=subprocess.STDOUT, shell=use_shell,
-                       universal_newlines=True)
-=======
-  p = subprocess.Popen(command, stdout=subprocess.PIPE, stderr=subprocess.PIPE,
+  p = subprocess.Popen(command, stdout=subprocess.PIPE, stderr=subprocess.STDOUT,
                        shell=use_shell, universal_newlines=universal_newlines)
->>>>>>> 7dd6aa1a
   if print_output:
     output_array = []
     while True:
