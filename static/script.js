--- conflicted
+++ resolved
@@ -466,7 +466,6 @@
   http_request.send(null);
 }
 
-<<<<<<< HEAD
 /**
  * Change the commit bit for the given issue by using edit_flags.
  * @param {String} issue The issue key
@@ -529,8 +528,6 @@
   window.scrollTo(0, document.body.offsetHeight);
 }
 
-=======
->>>>>>> 17f8bf86
 // Comment expand/collapse
 
 /**
